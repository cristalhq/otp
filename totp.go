--- conflicted
+++ resolved
@@ -55,19 +55,11 @@
 // GenerateURL for the account for a given secret.
 func (t *TOTP) GenerateURL(account string, secret []byte) string {
 	v := url.Values{}
-<<<<<<< HEAD
-	v.Set("algorithm", t.algo.String())
-	v.Set("digits", t.digits.String())
-	v.Set("issuer", t.issuer)
-	v.Set("secret", b32Enc(secret))
-	v.Set("period", strconv.FormatUint(uint64(t.period), 10))
-=======
 	v.Set("algorithm", t.cfg.Algo.String())
 	v.Set("digits", t.cfg.Digits.String())
 	v.Set("issuer", t.cfg.Issuer)
-	v.Set("secret", b32EncNoPadding(secret))
+	v.Set("secret", b32Enc(secret))
 	v.Set("period", strconv.FormatUint(uint64(t.cfg.Period), 10))
->>>>>>> 2d774a92
 
 	u := url.URL{
 		Scheme:   "otpauth",
